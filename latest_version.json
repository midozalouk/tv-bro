--- conflicted
+++ resolved
@@ -2,15 +2,9 @@
   "channels": [
     {
       "name": "release",
-<<<<<<< HEAD
-      "latestVersionName": "v1.4.4",
-      "latestVersionCode": 31,
-      "url": "https://github.com/truefedex/tv-bro/releases/download/v1.4.4/tvbro1.4.4.apk"
-=======
       "latestVersionName": "v1.4.5",
       "latestVersionCode": 32,
       "url": "https://github.com/truefedex/tv-bro/releases/download/v1.4.5/tvbro1.4.5.apk"
->>>>>>> db0e0f61
     },
     {
       "name": "beta",
